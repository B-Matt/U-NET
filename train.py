--- conflicted
+++ resolved
@@ -36,19 +36,11 @@
 # Hyperparameters etc.
 LEARNING_RATE = 1e-3
 DEVICE = torch.device('cuda' if torch.cuda.is_available() else 'cpu')
-<<<<<<< HEAD
 BATCH_SIZE = 25
 NUM_EPOCHS = 300
 NUM_WORKERS = 4
 PATCH_SIZE = 256
 PIN_MEMORY = True
-=======
-BATCH_SIZE = 4
-NUM_EPOCHS = 150
-NUM_WORKERS = 4
-PATCH_SIZE = 730
-PIN_MEMORY = False
->>>>>>> 9e8c47bd
 LOAD_MODEL = False
 VALID_EVAL_STEP = 1
 SAVING_CHECKPOINT = True
@@ -74,15 +66,9 @@
 
         self.device = device
         self.optimizer = torch.optim.AdamW(self.model.parameters(), lr=learning_rate)
-<<<<<<< HEAD
         self.scheduler = torch.optim.lr_scheduler.ReduceLROnPlateau(optimizer=self.optimizer, mode='min', min_lr=1e-8, patience=25, cooldown=15, verbose=True)
         self.early_stopping = EarlyStopping(patience=30, verbose=True)
         self.class_labels = { 0: 'background', 1: 'fire' }
-=======
-        self.scheduler = torch.optim.lr_scheduler.OneCycleLR(self.optimizer, max_lr=learning_rate, pct_start=0.2, steps_per_epoch=len(self.train_dataset) // batch_size, epochs=num_epochs, anneal_strategy='linear', verbose=False)
-        self.early_stopping = EarlyStopping(patience=25, verbose=True, trace_func=log.info)
-        self.class_labels = { 0: 'background', 1: 'panel' }
->>>>>>> 9e8c47bd
 
         if load_model:
             self.load_checkpoint(Path('checkpoints'))
@@ -225,11 +211,7 @@
                 # Scale Gradients
                 grad_scaler.scale(loss).backward()
                 grad_scaler.unscale_(self.optimizer)
-<<<<<<< HEAD
-                torch.nn.utils.clip_grad_norm_(self.model.parameters(), 100.0)
-=======
                 torch.nn.utils.clip_grad_norm_(self.model.parameters(), 512)
->>>>>>> 9e8c47bd
                 
                 grad_scaler.step(self.optimizer)
                 grad_scaler.update()
@@ -251,11 +233,7 @@
                     if global_step % eval_step == 0:
                         val_loss = evaluate(self.model, self.val_loader, self.device, self.class_labels, wandb_log)
                         masks_pred = (masks_pred > 0.5).float()
-<<<<<<< HEAD
                         self.scheduler.step(val_loss)
-=======
-                        self.early_stopping(val_loss, self.model)
->>>>>>> 9e8c47bd
 
                         wandb_log.log({
                             'Learning Rate': self.optimizer.param_groups[0]['lr'],
@@ -273,11 +251,7 @@
                             'Epoch': epoch,
                             'Pixel Accuracy [training]': metrics['pixel_acc'].item(),
                             'IoU Score [training]': metrics['jaccard_index'].item(),
-<<<<<<< HEAD
                             'Dice Score [training]': metrics['dice_score'].item(),
-=======
-                            'Dice Score [training]': metrics['dice_score'].item()
->>>>>>> 9e8c47bd
                         })
 
                         if val_loss < last_best_score:
